--- conflicted
+++ resolved
@@ -181,11 +181,7 @@
 
     data_to_plot.index = pd.to_datetime(data_to_plot.index)
 
-<<<<<<< HEAD
     return data_to_plot, title
-=======
-    return data_to_plot, title
-
 
 @log_start_end(log=logger)
 @check_api_key(["API_FRED_KEY"])
@@ -243,5 +239,4 @@
         "ycrv",
         rates,
         sheet_name,
-    )
->>>>>>> b5b8afa2
+    )