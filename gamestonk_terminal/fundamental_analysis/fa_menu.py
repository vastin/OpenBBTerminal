--- conflicted
+++ resolved
@@ -100,46 +100,7 @@
 # pylint: disable=too-many-branches
 def fa_menu(s_ticker, s_start, s_interval):
 
-    # Add list of arguments that the fundamental analysis parser accepts
-<<<<<<< HEAD
-    fa_parser = argparse.ArgumentParser(add_help=False, prog="fa")
-    fa_parser.add_argument(
-        "cmd",
-        choices=[
-            "help",
-            "q",
-            "quit",
-            "screener",
-            "mgmt",
-            "info",
-            "shrs",
-            "sust",
-            "cal",
-            "income",
-            "assets",
-            "liabilities",
-            "operating",
-            "investing",
-            "financing",
-            "overview",
-            "key",
-            "incom",
-            "balance",
-            "cash",
-            "earnings",
-            "profile",
-            "quote",
-            "enterprise",
-            "dcf",
-            "inc",
-            "bal",
-            "cashf",
-            "metrics",
-            "ratios",
-            "growth",
-        ],
-    )
-=======
+    # Add list of arguments that the fundamental analysis parser accepts   
     fa_parser = argparse.ArgumentParser(prog="fa", add_help=False)
     choices = [
         "help",
@@ -176,7 +137,6 @@
     ]
     fa_parser.add_argument("cmd", choices=choices)
     completer = NestedCompleter.from_nested_dict({c: None for c in choices})
->>>>>>> 5d54918e
 
     print_fundamental_analysis(s_ticker, s_start, s_interval)
 
