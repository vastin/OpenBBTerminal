import argparse
import re
import requests
import pandas as pd
from bs4 import BeautifulSoup
from gamestonk_terminal.helper_funcs import get_user_agent, parse_known_args_and_warn


<<<<<<< HEAD

# ---------------------------------------------------- INCOME ----------------------------------------------------
=======
>>>>>>> 4e9a735e
def income(l_args, s_ticker):
    parser = argparse.ArgumentParser(
        prog="income",
        description="""
            Prints either yearly or quarterly income statement the company. The following fields
            are expected: Sales Growth, Cost of Goods Sold (COGS) incl. D&A, COGS Growth, COGS
            excluding D&A, Depreciation & Amortization Expense, Depreciation, Amortization of
            Intangibles, Gross Income, Gross Income Growth, Gross Profit Margin, SG&A Expense, SGA
            Growth, Research & Development, Other SG&A, Other Operating Expense, Unusual Expense,
            EBIT after Unusual Expense, Non Operating Income/Expense, Non-Operating Interest
            Income, Equity in Affiliates (Pretax), Interest Expense, Interest Expense Growth,
            Gross Interest Expense, Interest Capitalized, Pretax Income, Pretax Income Growth,
            Pretax Margin, Income Tax, Income Tax - Current Domestic, Income Tax - Current Foreign,
            Income Tax - Deferred Domestic, Income Tax - Deferred Foreign, Income Tax Credits,
            Equity in Affiliates, Other After Tax Income (Expense), Consolidated Net Income,
            Minority Interest Expense, Net Income Growth, Net Margin Growth, Extraordinaries &
            Discontinued Operations, Extra Items & Gain/Loss Sale Of Assets, Cumulative Effect -
            Accounting Chg, Discontinued Operations, Net Income After Extraordinaries,
            Preferred Dividends, Net Income Available to Common, EPS (Basic), EPS (Basic) Growth,
            Basic Shares Outstanding, EPS (Diluted), EPS (Diluted) Growth, Diluted Shares
            Outstanding, EBITDA, EBITDA Growth, EBITDA Margin, Sales/Revenue, and Net Income.
            [Source: Market Watch]
        """,
    )

    parser.add_argument(
        "-q",
        "--quarter",
        action="store_true",
        default=False,
        dest="b_quarter",
        help="Quarter fundamental data flag.",
    )

    try:
        ns_parser = parse_known_args_and_warn(parser, l_args)

        if ns_parser.b_quarter:
            url_financials = f"https://www.marketwatch.com/investing/stock/{s_ticker}/financials/income/quarter"
        else:
            url_financials = f"https://www.marketwatch.com/investing/stock/{s_ticker}/financials/income"

        df_financials = prepare_df_financials(url_financials, ns_parser.b_quarter)

        df_financials = df_financials.drop(index="Item")

        print(df_financials.to_string(index=False))
        print("")

    except Exception as e:
        print(e)
        print("")
        return


def assets(l_args, s_ticker):
    parser = argparse.ArgumentParser(
        prog="assets",
        description="""
            Prints either yearly or quarterly assets from balance sheet of the company.
            The following fields are expected: Cash & Short Term Investments, Cash & Short Term
            Investments Growth, Cash Only, Short-Term Investments, Cash & ST Investments / Total
            Assets, Total Accounts Receivable, Total Accounts Receivable Growth, Accounts
            Receivables, Net, Accounts Receivables, Gross, Bad Debt/Doubtful Accounts, Other
            Receivable, Accounts Receivable Turnover, Inventories, Finished Goods, Work in
            Progress, Raw Materials, Progress Payments & Other, Other Current Assets,
            Miscellaneous Current Assets, Net Property, Plant & Equipment, Property, Plant &
            Equipment - Gross, Buildings, Land & Improvements, Computer Software and Equipment,
            Other Property, Plant & Equipment, Accumulated Depreciation, Total Investments and
            Advances, Other Long-Term Investments, Long-Term Note Receivables, Intangible Assets,
            Net Goodwill, Net Other Intangibles, Other Assets [Source: Market Watch]
        """,
    )

    parser.add_argument(
        "-q",
        "--quarter",
        action="store_true",
        default=False,
        dest="b_quarter",
        help="Quarter fundamental data flag.",
    )

    try:
        ns_parser = parse_known_args_and_warn(parser, l_args)

        if ns_parser.b_quarter:
            url_financials = f"https://www.marketwatch.com/investing/stock/{s_ticker}/financials/balance-sheet/quarter"
        else:
            url_financials = f"https://www.marketwatch.com/investing/stock/{s_ticker}/financials/balance-sheet"

        df_financials = prepare_df_financials(url_financials, ns_parser.b_quarter)

        df_financials.drop(index="Item")

        print(df_financials.iloc[:33].to_string())
        print("")

    except Exception as e:
        print(e)
        print("")
        return


def liabilities(l_args, s_ticker):
    parser = argparse.ArgumentParser(
        prog="liabilities",
        description="""
            Prints either yearly or quarterly liablities and shareholders' equity from balance
            sheet of the company. The following fields are expected: ST Debt & Current Portion LT
            Debt, Short Term Debt, Current Portion of Long Term Debt, Accounts Payable, Accounts
            Payable Growth, Income Tax Payable, Other Current Liabilities, Dividends Payable,
            Accrued Payroll, Miscellaneous Current Liabilities, Long-Term Debt, Long-Term Debt
            excl. Capitalized Leases, Non-Convertible Debt, Convertible Debt, Capitalized Lease
            Obligations, Provision for Risks & Charges, Deferred Taxes, Deferred Taxes - Credits,
            Deferred Taxes - Debit, Other Liabilities, Other Liabilities (excl. Deferred Income),
            Deferred Income, Non-Equity Reserves, Total Liabilities / Total Assets, Preferred Stock
            (Carrying Value), Redeemable Preferred Stock, Non-Redeemable Preferred Stock, Common
            Equity (Total), Common Equity/Total Assets, Common Stock Par/Carry Value, Retained
            Earnings, ESOP Debt Guarantee, Cumulative Translation Adjustment/Unrealized For. Exch.
            Gain, Unrealized Gain/Loss Marketable Securities, Revaluation Reserves, Treasury Stock,
            Total Shareholders' Equity, Total Shareholders' Equity / Total Assets, Accumulated
            Minority Interest, Total Equity, Total Current Assets, Total Assets, Total Current
            Liabilities, Total Liabilities, and Liabilities & Shareholders' Equity. [Source: Market
            Watch]
        """,
    )

    parser.add_argument(
        "-q",
        "--quarter",
        action="store_true",
        default=False,
        dest="b_quarter",
        help="Quarter fundamental data flag.",
    )

    try:
        ns_parser = parse_known_args_and_warn(parser, l_args)

        if ns_parser.b_quarter:
            url_financials = f"https://www.marketwatch.com/investing/stock/{s_ticker}/financials/balance-sheet/quarter"
        else:
            url_financials = f"https://www.marketwatch.com/investing/stock/{s_ticker}/financials/balance-sheet"

        df_financials = prepare_df_financials(url_financials, ns_parser.b_quarter)

        print(df_financials.iloc[34:].to_string())
        print("")

    except Exception as e:
        print(e)
        print("")
        return


def operating(l_args, s_ticker):
    parser = argparse.ArgumentParser(
        prog="operating",
        description="""
            Prints either yearly or quarterly cash flow operating activities of the company.
            The following fields are expected: Net Income before Extraordinaries, Net Income
            Growth, Depreciation, Depletion & Amortization, Depreciation and Depletion,
            Amortization of Intangible Assets, Deferred Taxes & Investment Tax Credit, Deferred
            Taxes, Investment Tax Credit, Other Funds, Funds from Operations, Extraordinaries,
            Changes in Working Capital, Receivables, Accounts Payable, Other Assets/Liabilities,
            and Net Operating Cash Flow Growth. [Source: Market Watch]
        """,
    )

    parser.add_argument(
        "-q",
        "--quarter",
        action="store_true",
        default=False,
        dest="b_quarter",
        help="Quarter fundamental data flag.",
    )

    try:
        ns_parser = parse_known_args_and_warn(parser, l_args)

        if ns_parser.b_quarter:
            url_financials = f"https://www.marketwatch.com/investing/stock/{s_ticker}/financials/cash-flow/quarter"
        else:
            url_financials = f"https://www.marketwatch.com/investing/stock/{s_ticker}/financials/cash-flow"

        df_financials = prepare_df_financials(url_financials, ns_parser.b_quarter)

        df_financials.drop(index="Item")

        print(df_financials.iloc[:16].to_string())
        print("")

    except Exception as e:
        print(e)
        print("")
        return


def investing(l_args, s_ticker):
    parser = argparse.ArgumentParser(
        prog="investing",
        description="""
            Prints either yearly or quarterly cash flow investing activities of the company.
            The following fields are expected: Capital Expenditures, Capital Expenditures Growth,
            Capital Expenditures/Sales, Capital Expenditures (Fixed Assets), Capital Expenditures
            (Other Assets), Net Assets from Acquisitions, Sale of Fixed Assets & Businesses,
            Purchase/Sale of Investments, Purchase of Investments, Sale/Maturity of Investments,
            Other Uses, Other Sources, Net Investing Cash Flow Growth. [Source: Market Watch]
        """,
    )

    parser.add_argument(
        "-q",
        "--quarter",
        action="store_true",
        default=False,
        dest="b_quarter",
        help="Quarter fundamental data flag.",
    )

    try:
        ns_parser = parse_known_args_and_warn(parser, l_args)

        if ns_parser.b_quarter:
            url_financials = f"https://www.marketwatch.com/investing/stock/{s_ticker}/financials/cash-flow/quarter"
        else:
            url_financials = f"https://www.marketwatch.com/investing/stock/{s_ticker}/financials/cash-flow"

        df_financials = prepare_df_financials(url_financials, ns_parser.b_quarter)

        print(df_financials.iloc[17:30].to_string())
        print("")

    except Exception as e:
        print(e)
        print("")
        return


def financing(l_args, s_ticker):
    parser = argparse.ArgumentParser(
        prog="financing",
        description="""
            Prints either yearly or quarterly cash flow financing activities of the company.
            The following fields are expected: Cash Dividends Paid - Total, Common Dividends,
            Preferred Dividends, Change in Capital Stock, Repurchase of Common & Preferred Stk.,
            Sale of Common & Preferred Stock, Proceeds from Stock Options, Other Proceeds from Sale
            of Stock, Issuance/Reduction of Debt, Net, Change in Current Debt, Change in Long-Term
            Debt, Issuance of Long-Term Debt, Reduction in Long-Term Debt, Other Funds, Other Uses,
            Other Sources, Net Financing Cash Flow Growth, Net Financing Cash Flow/Sales, Exchange
            Rate Effect, Miscellaneous Funds, Net Change in Cash, Free Cash Flow, Free Cash Flow
            Growth, Free Cash Flow Yield, Net Operating Cash Flow, Net Investing Cash Flow, Net
            Financing Cash Flow [Source: Market Watch]
        """,
    )

    parser.add_argument(
        "-q",
        "--quarter",
        action="store_true",
        default=False,
        dest="b_quarter",
        help="Quarter fundamental data flag.",
    )

    try:
        ns_parser = parse_known_args_and_warn(parser, l_args)

        if ns_parser.b_quarter:
            url_financials = f"https://www.marketwatch.com/investing/stock/{s_ticker}/financials/cash-flow/quarter"
        else:
            url_financials = f"https://www.marketwatch.com/investing/stock/{s_ticker}/financials/cash-flow"

        df_financials = prepare_df_financials(url_financials, ns_parser.b_quarter)

        print(df_financials.iloc[31:].to_string())
        print("")

    except Exception as e:
        print(e)
        print("")
        return


def prepare_df_financials(url_financials: str, quarter: bool) -> pd.DataFrame:
    text_soup_financials = BeautifulSoup(
        requests.get(url_financials, headers={"User-Agent": get_user_agent()}).text,
        "lxml",
    )

    # Define financials columns
    a_financials_header = list()
    for financials_header in text_soup_financials.findAll(
        "th", {"class": "overflow__heading"}
    ):
        a_financials_header.append(financials_header.text.strip("\n").split("\n")[0])

    s_header_end_trend = ("5-year trend", "5- qtr trend")[quarter]
    df_financials = pd.DataFrame(
        columns=a_financials_header[0 : a_financials_header.index(s_header_end_trend)]
    )

    # Add financials values
    soup_financials = text_soup_financials.findAll(
        lambda tag: tag.name == "tr" and tag.get("class") == ["table__row"]
    )
    soup_financials += text_soup_financials.findAll(
        "tr", {"class": "table__row is-highlighted"}
    )
    for financials_info in soup_financials:
        financials_row = financials_info.text.split("\n")
        if len(financials_row) > 5:
            for item in financials_row:
                if bool(re.search(r"\d", item)):
                    a_financials_info = financials_info.text.split("\n")
                    l_financials = [a_financials_info[2]]
                    l_financials.extend(a_financials_info[5:-2])
                    # Append data values to financials
                    df_financials.loc[len(df_financials.index)] = l_financials
                    break

    # Set item name as index
    df_financials = df_financials.set_index("Item")

    return df_financials<|MERGE_RESOLUTION|>--- conflicted
+++ resolved
@@ -6,11 +6,6 @@
 from gamestonk_terminal.helper_funcs import get_user_agent, parse_known_args_and_warn
 
 
-<<<<<<< HEAD
-
-# ---------------------------------------------------- INCOME ----------------------------------------------------
-=======
->>>>>>> 4e9a735e
 def income(l_args, s_ticker):
     parser = argparse.ArgumentParser(
         prog="income",
