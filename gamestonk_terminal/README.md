--- conflicted
+++ resolved
@@ -80,12 +80,9 @@
 `valuation`     |valuation of sectors, industry, country |[Finviz](https://finviz.com)
 `performance`   |performance of sectors, industry, country |[Finviz](https://finviz.com)
 `spectrum`      |spectrum of sectors, industry, country |[Finviz](https://finviz.com)
-<<<<<<< HEAD
-`ratings `      |top ratings updates |[MarketBeat](https://marketbeat.com)
-=======
 `latest`        |latest news |[Seeking Alpha](https://seekingalpha.com/)
 `trending`      |trending news |[Seeking Alpha](https://seekingalpha.com/)
->>>>>>> 25617498
+`ratings `      |top ratings updates |[MarketBeat](https://marketbeat.com)
 
 &nbsp;
 
