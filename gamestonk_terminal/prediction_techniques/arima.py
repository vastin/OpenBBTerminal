import argparse
import matplotlib.pyplot as plt
import pandas as pd
from pandas.plotting import register_matplotlib_converters
import pmdarima
from statsmodels.tsa.arima.model import ARIMA
from gamestonk_terminal.helper_funcs import (
    check_positive,
    get_next_stock_market_days,
    parse_known_args_and_warn,
<<<<<<< HEAD
    print_pretty_prediction,
=======
>>>>>>> 97bb344e
)

register_matplotlib_converters()


<<<<<<< HEAD
=======
# pylint: disable=unused-argument
>>>>>>> 97bb344e
def arima(l_args, s_ticker, df_stock):
    parser = argparse.ArgumentParser(
        prog="arima",
        description="""
            In statistics and econometrics, and in particular in time series analysis, an
            autoregressive integrated moving average (ARIMA) model is a generalization of an
            autoregressive moving average (ARMA) model. Both of these models are fitted to time
            series data either to better understand the data or to predict future points in the
            series (forecasting). ARIMA(p,d,q) where parameters p, d, and q are non-negative
            integers, p is the order (number of time lags) of the autoregressive model, d is the
            degree of differencing (the number of times the data have had past values subtracted),
            and q is the order of the moving-average model.
        """,
    )

    parser.add_argument(
        "-d",
        "--days",
        action="store",
        dest="n_days",
        type=check_positive,
        default=5,
        help="prediction days.",
    )
    parser.add_argument(
        "-i",
        "--ic",
        action="store",
        dest="s_ic",
        type=str,
        default="aic",
        choices=["aic", "aicc", "bic", "hqic", "oob"],
        help="information criteria.",
    )
    parser.add_argument(
        "-s",
        "--seasonal",
        action="store_true",
        default=False,
        dest="b_seasonal",
        help="Use weekly seasonal data.",
    )
    parser.add_argument(
        "-o",
        "--order",
        action="store",
        dest="s_order",
        type=str,
        help="arima model order (p,d,q) in format: pdq.",
    )
    parser.add_argument(
        "-r",
        "--results",
        action="store_true",
        dest="b_results",
        default=False,
        help="results about ARIMA summary flag.",
    )

    try:
        ns_parser = parse_known_args_and_warn(parser, l_args)

        # Machine Learning model
        if ns_parser.s_order:
            t_order = tuple([int(ord) for ord in list(ns_parser.s_order)])
            model = ARIMA(df_stock["5. adjusted close"].values, order=t_order).fit()
            l_predictions = model.predict(
                start=len(df_stock["5. adjusted close"]) + 1,
                end=len(df_stock["5. adjusted close"]) + ns_parser.n_days,
            )
        else:
            if ns_parser.b_seasonal:
                model = pmdarima.auto_arima(
                    df_stock["5. adjusted close"].values,
                    error_action="ignore",
                    seasonal=True,
                    m=5,
                    information_criteria=ns_parser.s_ic,
                )
            else:
                model = pmdarima.auto_arima(
                    df_stock["5. adjusted close"].values,
                    error_action="ignore",
                    seasonal=False,
                    information_criteria=ns_parser.s_ic,
                )
            l_predictions = model.predict(n_periods=ns_parser.n_days)

        # Prediction data
        l_pred_days = get_next_stock_market_days(
            last_stock_day=df_stock["5. adjusted close"].index[-1],
            n_next_days=ns_parser.n_days,
        )
        df_pred = pd.Series(l_predictions, index=l_pred_days, name="Price")

        if ns_parser.b_results:
            print(model.summary())
            print("")

        # Plotting
        plt.figure()
        plt.plot(df_stock.index, df_stock["5. adjusted close"], lw=2)
        if ns_parser.s_order:
            plt.title(
                f"ARIMA {str(t_order)} on {s_ticker} - {ns_parser.n_days} days prediction"
            )
        else:
            plt.title(
                f"ARIMA {model.order} on {s_ticker} - {ns_parser.n_days} days prediction"
            )
        plt.xlim(
            df_stock.index[0], get_next_stock_market_days(df_pred.index[-1], 1)[-1]
        )
        plt.xlabel("Time")
        plt.ylabel("Share Price ($)")
        plt.grid(b=True, which="major", color="#666666", linestyle="-")
        plt.minorticks_on()
        plt.grid(b=True, which="minor", color="#999999", linestyle="-", alpha=0.2)
        plt.plot(
            [df_stock.index[-1], df_pred.index[0]],
            [df_stock["5. adjusted close"].values[-1], df_pred.values[0]],
            lw=1,
            c="tab:green",
            linestyle="--",
        )
        plt.plot(df_pred.index, df_pred, lw=2, c="tab:green")
        plt.axvspan(
            df_stock.index[-1], df_pred.index[-1], facecolor="tab:orange", alpha=0.2
        )
        _, _, ymin, ymax = plt.axis()
        plt.vlines(
            df_stock.index[-1], ymin, ymax, linewidth=1, linestyle="--", color="k"
        )
        plt.ion()
        plt.show()

        # Print prediction data
        print_pretty_prediction(df_pred, df_stock["5. adjusted close"].values[-1])
        print("")

    except Exception as e:
        print(e)
        print("")<|MERGE_RESOLUTION|>--- conflicted
+++ resolved
@@ -8,19 +8,12 @@
     check_positive,
     get_next_stock_market_days,
     parse_known_args_and_warn,
-<<<<<<< HEAD
     print_pretty_prediction,
-=======
->>>>>>> 97bb344e
 )
 
 register_matplotlib_converters()
 
 
-<<<<<<< HEAD
-=======
-# pylint: disable=unused-argument
->>>>>>> 97bb344e
 def arima(l_args, s_ticker, df_stock):
     parser = argparse.ArgumentParser(
         prog="arima",
